{
  "concepts": [
    "concepts/welcome",
    {
      "type": "html",
      "value": "<hr/>"
    },
    {
      "type": "html",
      "value": "<span class='menu__link'><b><small> Basics </small></b></span>"
    },
    [
      "concepts/basics/protocol",
      {
        "Tokens": [
          "concepts/basics/tokens",
          "roles/integrator/token-loss"
        ]
      },
      "concepts/basics/account",
      {
        "Smart Contracts": [
          "concepts/basics/smartcontracts/smartcontracts",
          "concepts/basics/smartcontracts/state"
        ]
      },
      {
        "Transactions": [
          "concepts/basics/transactions/overview",
          "concepts/basics/transactions/gas"
        ]
      },
      "concepts/basics/validators",
      "concepts/basics/networks",
      "concepts/basics/epoch"
    ],
    {
      "type": "html",
      "value": "<hr/>"
    },
    {
      "type": "html",
      "value": "<span class='menu__link'><b><small> Advanced Topics </small></b></span>"
    },
    [
      "concepts/advanced/vm",
      "concepts/basics/runtime",
      "concepts/advanced/specification",
      "concepts/advanced/papers"
    ],
    {
      "type": "html",
      "value": "<hr/>"
    },
    {
      "type": "html",
      "value": "<span class='menu__link'><b><small> From Web 2 to Web 3 </small></b></span>"
    },
    [
      "concepts/web3/intro",
      "concepts/web3/basics",
      "concepts/web3/near",
      "concepts/web3/economics",
      "concepts/web3/nfts"
    ]
  ],
  "develop": [
    "develop/welcome",
    {
      "type": "html",
      "value": "<hr/>"
    },
    {
      "type": "html",
      "value": "<span class='menu__link'><b><small> Get Familiarized </small></b></span>"
    },
    "develop/whatiscontract",
    {
      "type": "doc",
      "label": "⏱️ Quickstart",
      "id": "develop/quickstart/hello-near"
    },
    {
      "type": "link",
      "label": "⭐ Contract Examples",
      "href": "https://near.dev"
    },
    {
      "type": "html",
      "value": "<hr/>"
    },
    {
      "type": "html",
      "value": "<span class='menu__link'><b><small> Build a Contract </small></b></span>"
    },
    "develop/prerequisites",
    {
      "Develop": [
        "develop/contracts/anatomy",
        "develop/contracts/environment/environment",
        "develop/contracts/storage",
        "develop/contracts/actions",
        "develop/contracts/crosscontract",
        {
          "🛡️ Security": [
            "develop/contracts/security/storage",
            "develop/contracts/security/callbacks",
            "develop/contracts/security/sybil",
            "develop/contracts/security/frontrunning"
          ]
        },
        "develop/contracts/security/checklist"
      ]
    },
    {
      "Test": [
        "develop/testing/introduction",
        "develop/testing/unit-test",
        "develop/testing/integration-test"
      ]
    },
    "develop/deploy",
    {
      "type": "html",
      "value": "<hr/>"
    },
    {
      "type": "html",
      "value": "<span class='menu__link'><b><small> Interact With the Contract </small></b></span>"
    },
    "develop/integrate/frontend",
    "develop/integrate/cli",
    "develop/integrate/rpc",
    {
      "type": "html",
      "value": "<hr/>"
    },
    {
      "type": "html",
      "value": "<span class='menu__link'><b><small> Relevant Contracts </small></b></span>"
    },
    "develop/relevant/ft",
    "develop/relevant/nft",
    "develop/relevant/dao",
    "develop/relevant/oracles",
    {
      "type": "html",
      "value": "<hr/>"
    },
    {
      "type": "html",
      "value": "<span class='menu__link'><b><small> NEAR Contract's VMs </small></b></span>"
    },
    {
      "type": "link",
      "label": "🛆 Aurora (EVM)",
      "href": "https://aurora.dev"
    },
    "develop/enclave",
    {
      "type": "html",
      "value": "<hr/>"
    },
    {
      "type": "html",
      "value": "<span class='menu__link'><b><small> Educational Resources </small></b></span>"
    },
    {
      "type": "link",
      "label": "🎓 NEAR University",
      "href": "https://near.university"
    }
  ],
  "dapps": [
    "tools/welcome",
    "tools/usecases",
    {
      "type": "html",
      "value": "<hr/>"
    },
    {
      "type": "html",
      "value": "<span class='menu__link'><b><small> Accounts & Transactions </small></b></span>"
    },
    {
      "type": "link",
      "label": "👛 Wallet",
      "href": "https://mynearwallet.com/"
    },
    "tools/explorer",
    {
      "type": "html",
      "value": "<hr/>"
    },
    {
      "type": "html",
      "value": "<span class='menu__link'><b><small> Query Information </small></b></span>"
    },
    "tools/indexer",
    "tools/realtime",
    {
      "type": "html",
      "value": "<hr/>"
    },
    {
      "type": "html",
      "value": "<span class='menu__link'><b><small> Dev Tools </small></b></span>"
    },
    "tools/cli",
    {
      "type": "category",
      "label": "NEAR JavaScript API",
      "items": [
        "tools/near-api-js/cookbook",
        "tools/near-api-js/quick-reference",
        {
          "type": "link",
          "label": "GitHub",
          "href": "https://near.github.io/near-api-js/"
        }
      ]
    },
    {
      "type": "html",
      "value": "<hr/>"
    },
    {
      "type": "html",
      "value": "<span class='menu__link'><b><small> Advanced </small></b></span>"
    },
    "concepts/tools/kurtosis-localnet",
    {
      "type": "link",
      "label": "Indexer",
      "href": "https://near-indexers.io/"
    },
    {
      "type": "html",
      "value": "<hr/>"
    },
    {
      "type": "html",
      "value": "<span class='menu__link'><b><small> Educational Resources </small></b></span>"
    },
    {
      "type": "link",
      "label": "🎓 NEAR University",
      "href": "https://near.university"
    }
  ],
  "api": [
    {
      "type": "html",
      "value": "<span class='menu__link'><b><small> NEAR RPC </small></b></span>"
    },
    "api/rpc/introduction",
    "api/rpc/setup",
    "api/rpc/access-keys",
    "api/rpc/contracts",
    "api/rpc/block-chunk",
    "api/rpc/gas",
    "api/rpc/protocol",
    "api/rpc/network",
    "api/rpc/transactions",
    "api/rpc/sandbox"
  ],
<<<<<<< HEAD
  "tutorials": [
    "tutorials/welcome",
    {
      "type": "html",
      "value": "<hr/>"
    },
    {
      "type": "html",
      "value": "<span class='menu__link'><b><small> Basic Examples </small></b></span>"
    },
    "tutorials/examples/hello-near",
    "tutorials/examples/count-near",
    {
      "type": "html",
      "value": "<hr/>"
    },
    {
      "type": "html",
      "value": "<span class='menu__link'><b><small> Tutorials </small></b></span>"
    },
    {
      "Tutorials": [
        "roles/integrator/balance-changes",
        "roles/integrator/accounts",
        "roles/integrator/fungible-tokens",
        "roles/integrator/implicit-accounts"
      ],
      "Understanding Errors": [
        "roles/integrator/errors/introduction",
        "roles/integrator/errors/error-implementation"
      ],
      "FAQ": [
        {
          "type": "link",
          "label": "Integrator FAQ",
          "href": "https://wiki.near.org/resources/faq/integrator-faq"
        }
      ]
    }
  ],
  "community": {
    "Overview": [
      "community/community-channels"
    ],
    "Contribute": [
      "community/contribute/contribute-overview",
      "community/contribute/how-to-contribute",
      "community/contribute/localization",
      "community/contribute/contribute-nearcore",
      "community/contribute/style-guide"
    ],
    "FAQ": [
      "community/community-faq",
      "community/contribute/contribute-faq"
=======
  "tutorials": {
    "Tutorials": [
      "tutorials/welcome"
>>>>>>> 606ad41e
    ]
  }
}<|MERGE_RESOLUTION|>--- conflicted
+++ resolved
@@ -264,7 +264,6 @@
     "api/rpc/transactions",
     "api/rpc/sandbox"
   ],
-<<<<<<< HEAD
   "tutorials": [
     "tutorials/welcome",
     {
@@ -284,25 +283,6 @@
     {
       "type": "html",
       "value": "<span class='menu__link'><b><small> Tutorials </small></b></span>"
-    },
-    {
-      "Tutorials": [
-        "roles/integrator/balance-changes",
-        "roles/integrator/accounts",
-        "roles/integrator/fungible-tokens",
-        "roles/integrator/implicit-accounts"
-      ],
-      "Understanding Errors": [
-        "roles/integrator/errors/introduction",
-        "roles/integrator/errors/error-implementation"
-      ],
-      "FAQ": [
-        {
-          "type": "link",
-          "label": "Integrator FAQ",
-          "href": "https://wiki.near.org/resources/faq/integrator-faq"
-        }
-      ]
     }
   ],
   "community": {
@@ -319,11 +299,6 @@
     "FAQ": [
       "community/community-faq",
       "community/contribute/contribute-faq"
-=======
-  "tutorials": {
-    "Tutorials": [
-      "tutorials/welcome"
->>>>>>> 606ad41e
     ]
   }
 }
--- conflicted
+++ resolved
@@ -140,7 +140,6 @@
 
 .language-tabs li:hover {
     background-color: transparent;
-<<<<<<< HEAD
 }
 
 /* Language selection Tabs*/
@@ -190,57 +189,6 @@
     font-size: var(--h6-font-size);
 }
 
-=======
-}
-
-/* Language selection Tabs*/
-.file-tabs {
-    margin-bottom: -1rem;
-    font-size: 12px;
-}
-
-.file-tabs .tabs__item--active {
-    color: #a1bbfc;
-    border: 0;
-}
-
-.file-tabs li {
-    padding: 0.5em 1em;
-}
-
-.tabs-container>.file-tabs {
-    background-color: #292d3e;
-    border-bottom: 1px solid;
-    padding-top: 1px;
-    color: #e3e3e3;
-}
-
-.file-tabs li:hover {
-    background-color: transparent;
-}
-
-.codeBlockTitle_node_modules-\@docusaurus-theme-classic-lib-next-theme-CodeBlock-styles-module{
-    display: none;
-}
-
-/* Others */
-
-img :not(.logo) :not(.roleButtonWrapper img) {
-    box-shadow: rgba(0, 0, 0, 0.5) 0px 0px 3px;
-    border-radius: 5px;
-}
-
-#footer img {
-    box-shadow: none;
-    border-radius: none;
-}
-
-h6 {
-    font-family: var(--near-font-headlines);
-    font-size: var(--h6-font-size);
-}
-
->>>>>>> b8c56afa
 ol.steps {
     list-style: none;
     counter-reset: lesson-step-counter;
@@ -281,7 +229,6 @@
 
 span.error {
     color: var(--color-error);
-<<<<<<< HEAD
 }
 
 /* blockquote callouts */
@@ -373,99 +320,6 @@
     content: "\f056";
 }
 
-=======
-}
-
-/* blockquote callouts */
-/* icons https://fontawesome.com/cheatsheet */
-
-blockquote {
-    color: var(--near-color-slate);
-    border-left: 8px solid var(--near-color-yellow-dark);
-    background-color: var(--near-color-yellow-light);
-}
-
-blockquote.lesson,
-blockquote.success,
-blockquote.info,
-blockquote.warning,
-blockquote.danger {
-    position: relative;
-    margin: 50px 0 50px 0;
-    padding: 20px;
-    border-radius: 3px 3px 3px 3px;
-}
-
-blockquote.lesson:before,
-blockquote.success:before,
-blockquote.info:before,
-blockquote.warning:before,
-blockquote.danger:before {
-    font-family: "FontAwesome";
-    left: -5px;
-    position: relative;
-}
-
-blockquote.lesson {
-    background-color: #b9d8f1;
-    border-left: none;
-    border-top: 10px solid var(--near-color-slate);
-    margin-bottom: 1em;
-    color: var(--near-color-slate);
-}
-
-blockquote.lesson:before {
-    content: "\f121";
-}
-
-blockquote.lesson span {
-    margin-left: 5px;
-}
-
-blockquote.success {
-    color: var(--near-color-slate);
-    background-color: #ccece1;
-    border-left: none;
-    border-bottom: 10px solid var(--near-color-slate);
-}
-
-blockquote.success:before {
-    content: "\f00c";
-}
-
-blockquote.info {
-    border-left: 8px solid var(--near-color-royal);
-    background-color: white;
-}
-
-blockquote.info:before {
-    color: var(--near-color-royal);
-    content: "\f1b0";
-}
-
-blockquote.warning {
-    border: 2px solid var(--near-color-yellow-dark);
-    border-left: 8px solid var(--near-color-yellow-dark);
-    background-color: white;
-}
-
-blockquote.warning:before {
-    color: #afac55;
-    content: "\f071";
-}
-
-blockquote.danger {
-    color: var(--near-color-red);
-    border: 2px solid var(--near-color-red);
-    border-left: 8px solid var(--near-color-red);
-    background-color: white;
-}
-
-blockquote.danger:before {
-    content: "\f056";
-}
-
->>>>>>> b8c56afa
 /* navbar height overrides */
 .fixedHeaderContainer {
     padding: 5px 0;
@@ -481,7 +335,6 @@
     left: 0;
     padding: 0;
     margin: 0;
-<<<<<<< HEAD
 }
 
 /* fonts and headers */
@@ -576,102 +429,6 @@
     margin:.5em;
 }
 
-=======
-}
-
-/* fonts and headers */
-h1,
-h2,
-h3,
-h4,
-h5,
-h6 {
-    font-family: var(--near-font-headlines);
-    text-align: left;
-}
-
-h1 {
-    font-size: var(--h1-font-size);
-    margin: 0 0 0 0;
-    font-weight: 600;
-}
-
-h2 {
-    font-size: var(--h2-font-size);
-    margin: 10 0 0 0;
-    font-weight: 600;
-}
-
-h3 {
-    font-weight: 600;
-    margin: 1.5em 0 0.5em 0 !important;
-}
-
-h4 {
-    margin: 2em 0 0.5em 0 !important;
-}
-
-/* global highlights */
-* {
-    -webkit-user-select: text;
-    -moz-user-select: text;
-    -ms-user-select: text;
-}
-
-::selection {
-    background: #00C08B;
-    color: #fff;
-}
-
-/* global spacing */
-.docMainWrapper .wrapper,
-.headerWrapper.wrapper,
-.wrapper {
-    padding: 25px;
-    margin: 25px;
-}
-
-.footerPreText {
-    display: block !important;
-}
-
-.toc .toggleNav ul {
-    padding: 0;
-    margin-left: 5px;
-    width: 90%;
-}
-
-.mainContainer {
-    padding: 70px 20px;
-}
-
-.mainContainer .wrapper .post .postHeader {
-    margin-bottom: 24px;
-}
-
-/* pizzazz */
-span.arrow {
-    visibility: initial;
-}
-
-span.arrow::after {
-    content: "";
-    visibility: visible;
-    background-image: url(/img/Icons/icon-arrow-up.svg);
-    display: inline-block;
-    position: absolute;
-    top: 6px;
-    left: 6px;
-    height: 12px;
-    width: 12px;
-    background-repeat: no-repeat;
-}
-
-article{
-    margin:.5em;
-}
-
->>>>>>> b8c56afa
 /* large screen styles */
 @media only screen and (min-width: 1024px) {
     article{
@@ -797,7 +554,6 @@
     .navigationSlider .slidingNav ul {
         margin: 70px 0 100px 0;
         background: #f2f2f2;
-<<<<<<< HEAD
     }
 
     .navigationSlider .slidingNav ul li a {
@@ -824,34 +580,6 @@
         background-color: #ECFDF5;
     }
 
-=======
-    }
-
-    .navigationSlider .slidingNav ul li a {
-        color: var(--near-color-blue);
-    }
-
-    .navigationSlider .slidingNav ul li.siteNavGroupActive a {
-        color: var(--near-color-green);
-    }
-
-    .slidingNav {
-        max-height: 90px;
-    }
-
-    .docsNavContainer {
-        margin-top: 22px;
-    }
-
-    #__docusaurus.postHeaderTitle {
-        margin-top: 20px;
-    }
-
-    .docsNavContainer .toc .navBreadcrumb {
-        background-color: #ECFDF5;
-    }
-
->>>>>>> b8c56afa
 }
 
 .wrapper {
@@ -889,21 +617,12 @@
 .nav-footer {
     background-color: var(--color-footer);
     padding-bottom: 0;
-<<<<<<< HEAD
 }
 
 .nav-footer .sitemap .nav-home {
     width: 142px;
 }
 
-=======
-}
-
-.nav-footer .sitemap .nav-home {
-    width: 142px;
-}
-
->>>>>>> b8c56afa
 /* left-side navigation highlight active item */
 .toc .toggleNav ul li.navListItemActive a {
     color: var(--near-color-black);
@@ -1105,7 +824,6 @@
     margin: 0 0 0 5px;
     letter-spacing: 1px;
     font-weight: 600;
-<<<<<<< HEAD
 }
 
 .subNavGroup {
@@ -1128,30 +846,6 @@
     color: var(--near-color-green);
 }
 
-=======
-}
-
-.subNavGroup {
-    margin-top: 10px;
-}
-
-.toc .toggleNav .navGroup .subNavGroup ul {
-    margin: 0;
-}
-
-.toc .toggleNav .navItem {
-    margin: 0 0 0 5px;
-}
-
-.onPageNav .toc-headings>li>a.active {
-    color: var(--near-color-green);
-}
-
-.toc .toggleNav ul li a:hover {
-    color: var(--near-color-green);
-}
-
->>>>>>> b8c56afa
 .hljs {
     color: var(--near-color-yellow);
     background: #212121;
@@ -1253,8 +947,6 @@
 table.custom-stripe tr.stripe {
     background-color: #f6f8fa !important;
     border-top: 1px solid #dfe2e5;
-<<<<<<< HEAD
-=======
 }
 
 .typedoc-icon {
@@ -1282,5 +974,4 @@
 }
 .typedoc-icon.typedoc-icon-method {
     background-position: -51px -68px;
->>>>>>> b8c56afa
 }
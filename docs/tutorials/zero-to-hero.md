---
id: zero-to-hero
<<<<<<< HEAD
title: Writing an Oracle
=======
title: Zero to Hero
sidebar_label: Zero to Hero
>>>>>>> 64b1cc37
---

# Zero to Hero: Writing an Oracle

## Tutorial Overview

In this tutorial, you'll quickly get up to speed with building on the NEAR Protocol. You'll learn to build a simple [Oracle](https://blockchainhub.net/blockchain-oracles/) that can query external APIs and provide this data to the blockchain.

Because blockchains are closed systems. Smart contracts can only interact with data that lives on the blockchain. They cannot natively interface with data in the external world. Thus an Oracle is necessary to connect the blockchain with the outside world. There are various types of [Oracles](https://blockchainhub.net/blockchain-oracles/). We'll be implementing the most basic one - an Inbound Oracle that provides smart contracts with data from the external world.

Once we've built the Oracle, we'll finish this tutorial with a real world example where we get the price of Bitcoin from CoinDesk, and then create a simple "Wager" contract that pays out the winner between two gamblers who have bet on the "over-under" price of Bitcoin.

**Tutorial Pre-requisites:**

* Javascript experience
* Basic familiarity with [Typescript](https://www.typescriptlang.org/docs/handbook/typescript-in-5-minutes.html) will be helpful

#### Disclaimer

The following example and code has been greatly simplified for ease-of-understanding. There are obvious vulnerabilities in our Oracle implementation, and is no way suitable for production environments.

This tutorial will be broken into bite size chunks, each focused on teaching you a few core concepts. The focus will be on the actual logic + interacting with the blockchain, so we'll ignore styling and css.

Let's get started!

## Step 0 - Get familiar with the Near IDE + the basic Layout of a Near Project

Go to [**The Studio**](https://studio.nearprotocol.com/) and start a new project by clicking "New" on the top nav, selecting "Counter Smart Contract" and then clicking "Create". Check out our [NEAR Project File Structure](../quick-start/file-structure.md) for a more in-depth look at the file structure.

Let's look over the directory and introduce you to the main files you'll normally be interacting with:

`assembly/main.ts` - This is where the smart contract code goes. Smart contracts are written in Typescript.

`assembly/near.ts` - If you're curious to learn how some of the internal functions work, look over this file. Most importantly, it defines the functions for reading + writing to global storage, as well as the context / information available to you for contract execution \(e.g. transaction sender, etc.\)

`assembly/model.ts` - Define the types you want to use in your smart contract here. _This file doesn't exist yet, but we'll create it later!_

`src/index.html` - Basic layout for your front end

`src/main.js` - Wire the logic for your app here

`src/test.js` - For you to write tests

To test your code, hit "Test". To deploy the app, hit "Run". \(Pretty self explanatory huh?\)

## Step 1: Store + retrieve information from the blockchain

Now that you're familiar with the Near IDE and the various files in your project, let's get started coding!

The first thing that our Oracle Contract must be able to do is **write + read to the blockchain**. This way our contract can save external data onto the blockchain for other contracts to interact with.

In the counter example you can see the code for storing and retrieving numbers. Let's look at how to set and retrive strings.

Navigate to the `assembly/near.ts` file to review the `setString` and `getString` functions. \(In later steps we'll show you how to handle more complicated data types.\)

It looks like **data is stored in a simple key-value store**. To save a string, we only need to pass a key with the string we want to save. For now let's use the string `'response'` as our key.

### Writing Smart Contract functions

Let's implement the setResponse and getResponse function now in `assembly/main.ts`.

```typescript
// assembly/main.ts
...
// --- contract code goes below
export function setResponse(apiResponse: string): void {
  storage.setString("response", apiResponse);
  near.log("Response is now: " + apiResponse);
}

export function getResponse(): string {
  return storage.getString("response");
}
```

You can replace the existing functions, we won't need them.

### Wiring the functions

Great! Now that we've implemented these functions, let's ensure they're available in the window object. We won't need to do this in the future, but for now we have to specify it manually.

Navigate to `src/main.js` and replace the viewMethods and changeMethods with the ones we just wrote.

```javascript
// src/main.js
async function connect() {
  ...
  window.contract = await near.loadContract(nearConfig.contractName, {
    viewMethods: ["getResponse"],
    changeMethods: ["setResponse"],
    sender: window.walletAccount.getAccountId()
  });
}
```

### Cleaning up the front end

Now let's clean up the front end. Navigate to `src/index.html` and let's replace the html in the `div.after-sign-in`.

```markup
<!-- src/index.html -->
...
<h1>Set and get a response from the blockchain</h1>
<p>Run these commands in the dev console to test it out!</p>
<p>To set a response:</p>
<pre>
    await contract.setResponse({apiResponse: 'string'});
</pre>
<p>To get the response:</p>
<pre>
    await contract.getResponse();
</pre>
```

### Calling the functions

Let's try calling these functions! Open up the dev console, and try running the above commands. Easy as pie right?

**An important caveat:** Contract functions don't accept positional parameters. Instead, you pass a json to call the function. So instead of calling `await contract.setResponse('string');` you must call `await contract.setResponse({newResponse: 'string'});`

### Your turn:

Now it's your turn. Try creating two new methods: `setResponseByKey`, and `getResponseByKey`, which accepts a `key` parameter as well \(i.e. you should be able to save and retrieve a string by key\).

How did it go? Here's our solution

```typescript
// assembly/main.ts
...
export function setResponseByKey(key: string, newResponse: string): void {
  storage.setString(key, newResponse);
}

export function getResponseByKey(key: string): string {
  return storage.getString(key);
}
```

Don't forget to wire the functions in the main.js file.

```javascript
// src/main.js
...
window.contract = await near.loadContract(nearConfig.contractName, {
  viewMethods: ["getResponse", "getResponseByKey"],
  changeMethods: ["setResponse", "setResponseByKey"],
  sender: window.walletAccount.getAccountId()
});
```

**Remember: When you call the function make sure to pass in a json**  
`await contract.setResponseByKey({key:'foo', newResponse: 'bar'});    
await contract.getResponseByKey({key:'foo'});`

## Step 2: Inject external API information into the blockchain

Now that we can write and read to the blockchain, let's call an API endpoint and save the response to the blockchain.

Our code will lie in the `src/main.js` as the call needs to be made off chain. We'll then use our setResponse method we created in Step 1 to save the data to the blockchain.

```javascript
// src/main.js
...
async function makeApiCallAndSave() {
  //for visibility purposes
  console.log('calling api endpoint')
  //calling endpoint
  let response = await fetch('https://api.coindesk.com/v1/bpi/currentprice/btc.json');
  let body = await response.json();
  //stripping only the data we want from the API response
  let data = body.bpi.USD.rate
  //Saving the data to the blockchain by calling the Oracle Contracts setResponse function
  await contract.setResponse({apiResponse: data});
  // Check to see if the data was saved properly
  let apiResponse = await contract.getResponse();
  console.log(`${apiResponse} is the API response`);
}
```

Now let's pop open the dev console and run the function `makeApiCallAndSave()`. This should save the price of Bitcoin to the blockchain.

To check if everything worked successfully, we can run the `await contract.getResponse();` function to retrieve the data we saved to the blockchain.

## Step 3: Building + wiring the front end

Let's now wire these functions to the front end.

It would be great if we could create two buttons:

* the first button should get the price of btc and save it to the blockchain
* the second button should display the saved price of btc to the front end 

### Building the front end

Navigate to `src/index.html` and let's create these inputs. You can replace the code inside the `div.after-sign-in`.

```markup
<!-- src/index.html -->
...
<button onClick={makeApiCallAndSave()}>Make API call and save response to blockchain</button>
<button onClick={fetchAndDisplayResponse()}>Retrieve response and display</button>
<!--Creating a div to insert our API response to-->
<div id="response"></div>
```

Now that we've created our front end elements, we need to code the functions we've set to be called `onClick`.

### Wiring up our front end elements

The function `makeApiCallAndSave` has already been defined, but we need to write the function `fetchAndDisplayResponse`. Navigate to `src/main.js` and let's do that now.

```javascript
// src/main.js
...
async function fetchAndDisplayResponse() {
  // getting the response from the blockchain
  let apiResponse = await contract.getResponse();
  // logging on the console for some feedback
  console.log(apiResponse);
  // Displaying the message once we have it.
  document.getElementById('response').innerText = apiResponse;
}
```

Now clicking the "Make API Call" button will make the api call and save the response to the blockchain. \(You can keep the dev console open to make sure it's happening\).

Clicking the "Get Response And Display" button will get the response from the blockchain, and display it to the front end.

Great work! You've now built an end-to-end application on the Near Protocol. Piece of cake, right?

### Your turn:

Try wiring the methods `setResponseByKey`, and `getResponseByKey`, to the front end.

The front end should allow for the following functionality:

* The user should be able to save a key and its corresponding response to the blockchain
* The user should be able to input a key and retrieve the corresponding response from the blockchain

How did it go? Here's our solution Front end:

Front end: `src/index.html`

```markup
<!-- src/index.html -->
...
<div>
  <label>Key:</label>
  <input id="key-input" />
  <label>Response:</label>
  <input id="key-response-input" />
  <button onClick={saveResponseByKey()}>Save Response By Key</button>
</div>
<!-- Creating a div for visibility-->
<div id="status"></div>
<div>
  <label>Key:</label>
  <input id="key-query-input" />
  <button onClick={fetchResponseByKey()}>Fetch Response By Key</button>
</div>
<!-- Creating a div to show the response-->
<div id="response-by-key"></div>
```

Back end: `src/main.js`

```typescript
// src/main.js
...
async function saveResponseByKey(){
  let key = document.getElementById("key-input").value
  let response = document.getElementById("key-response-input").value
  let status = document.getElementById("status")
  await contract.setResponseByKey({key: key, newResponse: response})
  status.innerText = "api response saved"
  setTimeout(() => status.innerText ="", 1500)
}

async function fetchResponseByKey(){
  let uid = document.getElementById("key-query-input").value
  let response = await contract.getResponseByKey({key: uid})
  document.getElementById("response-by-key").innerText = response
}
```

## Step 4: Understanding how our Oracle implementation will work

You've successfully injected some external data into the blockchain and connected your smart contract to the front end. Let's now dive into some of the more advanced concepts.

Ultimately we want to build an Oracle that can query any endpoint we designate. It should grab the data we specify from the API response, and save that to the blockchain with some unique identifier \(UID\).

Our Oracle will be made up of two parts. An Oracle Contract which lives on chain, and an Oracle Service which lives off chain.

### Oracle Requirements

The Oracle Contract has functions:

* `setOracleQueryParams` which saves an API endpoint, callback, and UID to the blockchain
* `getOracleQueryParams` which returns the api params that was saved to the blockchain
* `setResponseByKey` which saves the UID and corresponding data to the blockchain

The Oracle Service has the function `fetchOracleResponseAndSave` which:

* gets the API Params from the Oracle Contract
* makes the call to the API endpoint
* selects the appropriate data according to some key string \(e.g. bpi.usd.rate\)
* saves the data with the corresponding UID

### Oracle Flow

So what does the full flow look like?

First we save the API params \(endpoint, callback, and UID\) by calling the `setOracleQueryParams` function on the Oracle Contract.

The Oracle Service then fetches the API params by calling `fetchOracleQueryParams`.

With the specifics in hand, the Oracle Service calls the endpoint, selects the appropriate data from the API response, and saves it to the blockchain with the UID provided `fetchOracleResponseAndSave`.

Now the smart contract can query the blockchain using the UID, and retrieve the data necessary to run its logic.

![oracle flow](https://i.imgur.com/8gZhSXA.gif)

For now we won't handle the setting of multiple API params \(i.e. only one endpoint can be queried at a time and saving a new endpoint will replace the old one\). Nevertheless, we might go over this in a later tutorial, or you could try implementing this yourself as a bonus.

## Step 5: Build the Oracle Contract

We need to define two new functions `setOracleQueryParams`, and `getOracleQueryParams`. These functions should save the api parameters to the blockchain, and retrieve them.

We've saved strings to the blockchain before, but rather than saving these params as three separate strings \(uid, url, callback\) let's save them as one large object. Let's learn to save and retrieve more complex data types.

The first thing we want to do is define a new datatype. Let's call it `OracleQueryParams`. It's an object with three properties: uid, url, and callback - all of which are strings

Let's create a new file `assembly/model.ts`. To do so, right click the directory `assembly` and click `new file`. Select the filetype `typescript` and name it `model.ts`. Now insert the following.

```typescript
// assembly/model.ts
export class OracleQueryParams {
  uid: string;
  url: string;
  callback: string;
}
```

Now that we've defined our type OracleQueryParams, let's import that type so we can use it when writing our contract functions.

Navigate to `assembly/main.ts` and insert the following.

```typescript
// assembly/main.ts
import { OracleQueryParams } from "./model.near";
...
export function setOracleQueryParams(uid: string, url: string, callback: string): void {

  let oracleQueryParams = new OracleQueryParams()
  oracleQueryParams.uid = uid
  oracleQueryParams.url = url
  oracleQueryParams.callback = callback

  storage.setBytes(`oracleQueryParams`, oracleQueryParams.encode())
}

export function getOracleQueryParams(): OracleQueryParams {
  return OracleQueryParams.decode(storage.getBytes('oracleQueryParams'))
}
```

To save an object to the blockchain, all we need to do is use the `setBytes` function and call the `.encode()` method. To retrieve the object, we use the `getBytes` function and call the `.decode()` method.

Now I'm sure you're wondering - "wait... where did the `encode`/`decode` functions come from?"

Great question. Our gulpfile actually has a task which binds the `encode`, `decode` functions to our types.

Now let's code up the front end, placing this html within `div.after-sign-in`:

```markup
<!-- src/index.html -->
...
<!-- we're pre-setting the value fields to simplify the call, but you could change these values to whatever you'd like --> 
<label for="uid">UID</label><input id="uid" value="btc-price" />
<label for="url">URL</label><input id="url" value="https://api.coindesk.com/v1/bpi/currentprice/btc.json" />
<label for="callback">Callback</label><input id="callback" value="bpi.USD.rate" />
<button onClick={saveOracleQueryParams()}>Save API Params to Blockchain</button>
```

As our last step, let's create the helper function `saveOracleQueryParams` which connects our form with the `setOracleQueryParams` function on our Oracle contract. Also, don't forget to list our contract functions when we call `load contract`.

```javascript
// src/main.js
...
async function doInitContract() {
  ...
  window.contract = await near.loadContract(nearConfig.contractName, {
      viewMethods: ["getResponse", "getResponseByKey", "getOracleQueryParams"],
      changeMethods: ["setResponse", "setResponseByKey", "setOracleQueryParams"],
      sender: window.walletAccount.getAccountId()
  });
}
...
async function saveOracleQueryParams() {
  let url = document.getElementById('url').value
  let uid = document.getElementById('uid').value
  let callback = document.getElementById('callback').value
  let status = document.getElementById("status")
  // logging for visibility
  console.log('sending Params to the blockchain')
  status.innerText = "sending Params to the blockchain"

  await contract.setOracleQueryParams({url: url, uid: uid, callback, callback});
  // logging for visibility
  console.log('Params saved to the blockchain')
  status.innerText = "Params saved to the blockchain"
  setTimeout(() => status.innerText ="", 1500)
}
```

Awesome. We now have a front end which allows us to save API params to the blockchain. Easy-peasy right?

Check to make sure everything is working by clicking the button `Save API Params to Blockchain`, and then calling `getOracleQueryParams` on the dev console to make sure our params were saved correctly.

`let params = await contract.getOracleQueryParams()`

## Step 6: Build the Oracle Service

We previously wrote the function `makeApiCallAndSave`. However, we've currently hardcoded the endpoint we want to hit.

Let's rewrite this function to ensure our new Oracle Implementation can:

* retrieve the API params from the blockchain
* call the endpoint specified
* access the nested javascript object with a string key, \(e.g. bpi.usd.rate\), 
* save the response to the blockchain with the corresponding UID.

We could make our Oracle service poll our Oracle Contract at set intervals, but for now, let's just keep our function wired to the button click.

Let's rewrite our `makeApiCallAndSave` function in `src/main.js`.

```javascript
// src/main.js
...
async function makeApiCallAndSave() {
  // getting API Params from the Oracle
  let params = await contract.getOracleQueryParams();
  // logging for visibility
  console.log(params.uid, params.url, params.callback)
  // making the api call
  let response = await fetch(params.url);
  let body = await response.json();
  // stripping the correct value based off of the string key
  let value = params.callback.split('.').reduce((p,c)=>p&&p[c]||"did not find the correct data", body)
  // logging for visibility
  let status = document.getElementById("status")
  console.log('saving value to the blockchain')
  status.innerText = "saving value to the blockchain"
  // saving the response to the blockchain
  await contract.setResponseByKey({key: params.uid, apiResponse: value});
  status.innerText = "api response saved"
  setTimeout(() => status.innerText ="", 1500)
}
```

If you want to clean up your html, feel free to use this code. You can replace all the html inside `div.after-sign-in` with the following:

{% code-tabs %}
{% code-tabs-item title="index.html" %}
```markup
...
<h4>Step 1: Save the API Params to the blockchain</h4>
<div>
  <!-- we're pre-setting the value fields to simplify the call, but you could change these values to whatever you'd like --> 
  <label for="uid">UID</label><input id="uid" value="btc-price" />
  <label for="url">URL</label><input id="url" value="https://api.coindesk.com/v1/bpi/currentprice/btc.json" />
  <label for="callback">Callback</label><input id="callback" value="bpi.USD.rate" />
  <button onClick={saveOracleQueryParams()}>Save API Params to Blockchain</button>
</div>
<h4>Step 2: get the API Params, call the endpoint, get the data, and save it to the blockchain</h4>
<button onClick={makeApiCallAndSave()}>Make API call and save response to blockchain</button>
<!-- Creating a div for visibility-->
<div id="status"></div>
<h4>Step 3: Query the blockchain for the data with the corresponding UID</h4>
<div>
  <label>Key:</label>
  <input id="key-query-input" />
  <button onClick={fetchResponseByKey()}>Fetch Response By Key</button>
</div>
<!-- Creating a div to show the response-->
<div id="response-by-key"></div>
```
{% endcode-tabs-item %}
{% endcode-tabs %}

## Oracle Flow

**Step 1: Save the API Params to the blockchain**

UID: btc-price  
URL: [https://api.coindesk.com/v1/bpi/currentprice/btc.json](https://api.coindesk.com/v1/bpi/currentprice/btc.json)  
Callback: bpi.USD.rate  
Save API Params to Blockchain

**Step 2: get the API Params, call the endpoint, get the data, and save it to the blockchain**

Make API call and save to blockchain

**Step 3: Query the blockchain for the data with the corresponding UID**

Key: Fetch Response By UID \(in this case btc-price\)

Let's test it out and see if it works!

* Save the API Params to the blockchain by clicking `Save API Params to Blockchain`
* Click the `Make API call and save response to blockchain` button.
* pass the UID `btc-price` to the `fetchResponseByKey` function + input we coded previously

We should see the price of BTC we got from Coindesk!

Your Oracle should work with any simple 'get' endpoint. Try it with these params:

UID: latin  
Endpoint: [https://jsonplaceholder.typicode.com/todos/1](https://jsonplaceholder.typicode.com/todos/1)  
Callback: title

You should get the string `delectus aut autem` when you query by the uid `latin`.

## Step 7: Create a simple smart contract which uses the inbound data

To wrap up this tutorial, your mission, should you choose to accept it, is to create a simple smart contract that uses the price of bitcoin that we saved to the blockchain.

The pseudo code is simple:

```text
btcPrice = price of btc
if btcPrice >= 5000:
  betOutcome = "Pay Moon Hodler 2000 USD"
else:
  betOutcome = "Pay FUD Hodler 2000 USD"

save betOutcome to blockchain with key of 'betOutcome'
```

Although in this smart contract, we're just saving a string to the blockchain, you could imagine that we could instead replace that with logic which pays out a specific wallet address.

As a final touch, build out a "finalize outcome" button on the front end that kicks off this logic, and then display the outcome on the screen.

How did it go? You can see how we did it here...

`assembly/main.ts`

```typescript
export function finalizeBet(): void {
  let price = storage.getString("btc-price")
  if (price) {
    let btcPrice: f64 = parseFloat(price.split(',').join(''));
    let outcome: string;
    if (btcPrice >= 5000) {
      outcome = "BTC price is " + btcPrice.toString() + "- Pay Moon Hodler 2000 USD"
    } else {
      outcome = "BTC price is " + btcPrice.toString() + "- Pay FUD Hodler 2000 USD"
    }
    storage.setString("betOutcome", outcome)
  } else {
    storage.setString("betOutcome", "btc price is undefined")    
  }
}
```

`src/main.js`

```javascript
...
async function doInitContract() {
  ...
  window.contract = await near.loadContract(nearConfig.contractName, {
    viewMethods: ["getResponse", "getResponseByKey", "getOracleQueryParams"],
    changeMethods: ["setResponse", "setResponseByKey", "setOracleQueryParams", "finalizeBet"],
    sender: window.walletAccount.getAccountId()
  });
}
...
  async function finalizeBet() {
    await contract.finalizeBet()
    let outcome = await contract.getResponseByKey({key: "betOutcome"})
    console.log(outcome)
    document.getElementById("betOutcome").innerText = outcome
  }
```

`src/index.html`

```markup
    <button onClick={finalizeBet()}>Run Wager Smart Contract Code + Print Outcome</button>
    <div class="container" style="background-color:blue; color:white;">
      The Bet Outcome is: 
      <div id="betOutcome">
      </div>
    </div>
```

## Conclusion

Great Job! If you want to see the above code with a more polished front end, you can check it out [here](https://app.near.ai/app/mk79nudvm).

Of course our Oracle implementation is lacking in various aspects. So feel free to implement your own improvements, or use your new found skills to build something completely different. If you'd like to contribute to this tutorial, open up a pull request!

If you run into any problems, want to share some of the cool things you've built, or just want to get more involved with the Near community, join our [discord channel](https://discordapp.com/invite/gBtUFKR). Everyone is super friendly. \(Really!\)

**Other Tutorials + Topics to cover**

* Writing Tests
* Working with Wallets
* Running Locally
* Debugging with the blockchain explorer
* Security / Privacy
* Factory Contracts
<|MERGE_RESOLUTION|>--- conflicted
+++ resolved
@@ -1,11 +1,7 @@
 ---
 id: zero-to-hero
-<<<<<<< HEAD
-title: Writing an Oracle
-=======
 title: Zero to Hero
 sidebar_label: Zero to Hero
->>>>>>> 64b1cc37
 ---
 
 # Zero to Hero: Writing an Oracle

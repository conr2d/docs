---
id: zero-to-hero
title: Zero to Hero: Writing an Oracle
sidebar_label: "Zero to Hero: Oracles"
---

## Tutorial Overview

In this tutorial, you'll quickly get up to speed with building on the NEAR Protocol. You'll learn to build a simple [Oracle](https://blockchainhub.net/blockchain-oracles/) that can query external APIs and provide this data to the blockchain.

Because blockchains are closed systems. Smart contracts can only interact with data that lives on the blockchain. They cannot natively interface with data in the external world. Thus an Oracle is necessary to connect the blockchain with the outside world. There are various types of [Oracles](https://blockchainhub.net/blockchain-oracles/). We'll be implementing the most basic one - an Inbound Oracle that provides smart contracts with data from the external world.

Once we've built the Oracle, we'll finish this tutorial with a real world example where we get the price of Bitcoin from CoinDesk, and then create a simple "Wager" contract that pays out the winner between two gamblers who have bet on the "over-under" price of Bitcoin.

**Tutorial Pre-requisites:**

* JavaScript experience
* Basic familiarity with [TypeScript](https://www.typescriptlang.org/docs/handbook/typescript-in-5-minutes.html) will be helpful

**Disclaimer**

_The following example and code has been greatly simplified for ease-of-understanding. There are obvious vulnerabilities in our Oracle implementation, and is no way suitable for production environments._

This tutorial will be broken into bite size chunks, each focused on teaching you a few core concepts. The focus will be on the actual logic + interacting with the blockchain, so we'll ignore styling and css.

Let's get started!

## Step 0: Get familiar with NEAR Studio + the basic layout of a NEAR app

Go to [**The Studio**](https://studio.nearprotocol.com/) and start a new project by clicking "New" on the top nav, selecting "Counter Smart Contract" and then clicking "Create".

Check out our [NEAR Project File Structure](../quick-start/development-overview.md) for a more in-depth look at the file structure.

Let's look over the directory and introduce you to the main files you'll normally be interacting with:

`assembly/main.ts` - This is where the smart contract code goes. Smart contracts are written in Typescript.

`assembly/model.ts` - Define the types you want to use in your smart contract here.

`src/index.html` - Basic layout for your front end

`src/main.js` - Wire the logic for your app here

`src/test.js` - For you to write tests

To test your code, hit "Test". To deploy the app, hit "Run". \(Pretty self explanatory huh?\)

## Step 1: Store and retrieve information from the blockchain

Now that you're familiar with the Near IDE and the various files in your project, let's get started coding!

The first thing that our Oracle Contract must be able to do is **write + read to the blockchain**. This way our contract can save external data onto the blockchain for other contracts to interact with.

In the counter example you can see the code for storing and retrieving numbers. Let's look at how to set and retrive strings.

Navigate to the [storage docs](../runtime-ts/classes/storage.md) to review the `setString` and `getString` functions. \(In later steps we'll show you how to handle more complicated data types.\)

It looks like **data can be stored in a simple key-value store**. To save a string, we only need to pass a key with the string we want to save. For now let's use the string `'response'` as our key.

### Writing Smart Contract functions

Let's implement the setResponse and getResponse function now in `assembly/main.ts`.

Replace the counter code with the follwoing two functions.

```TypeScript
// assembly/main.ts
export function setResponse(apiResponse: string): void {
  storage.setString("response", apiResponse);
  logging.log("Response is now: " + apiResponse);
}

export function getResponse(): string {
  return storage.getString("response");
}
```

You can replace the existing functions, we won't need them.

### Wiring the functions

Great! Now that we've implemented these functions, let's ensure they're available in the window object. We won't need to do this in the future, but for now we have to specify it manually.

Navigate to `src/main.js` and replace the viewMethods and changeMethods with the ones we just wrote.

```javascript
// src/main.js
async function connect() {
  // Initializing connection to the NEAR node.
  window.near = await nearlib.connect(Object.assign(nearConfig, { deps: { keyStore: new nearlib.keyStores.BrowserLocalStorageKeyStore() }}));

  // Needed to access wallet login
  window.walletAccount = new nearlib.WalletAccount(window.near);

  // Initializing our contract APIs by contract name and configuration.
  window.contract = new nearlib.Contract(
    window.walletAccount.getAccountId(),
    nearConfig.contractName, {
    viewMethods: ["getResponse"],
    changeMethods: ["setResponse"]
  });
}
```

### Cleaning up the front end

Now let's clean up the front end. Navigate to `src/index.html` and let's replace the html in the `div.after-sign-in`.

```markup
  <!-- src/index.html -->
  [...]
  <h1>Set and get a response from the blockchain</h1>
  <p>Run these commands in the dev console to test it out!</p>
  <p>To set a response:</p>
  <pre>
      await contract.setResponse({ apiResponse: 'string' });
  </pre>
  <p>To get the response:</p>
  <pre>
      await contract.getResponse();
  </pre>
```

### Calling the functions

Let's try calling these functions!

First, You need to log in using the existing sign in button.

Then, open up the dev console, and try running the above commands.

**An important caveat:** Contract functions don't accept positional parameters. Instead, you pass a json to call the function. 
So instead of calling: `await contract.setResponse('string');` 

you must call: `await contract.setResponse({newResponse: 'string'});`

### Your turn!

Now it's your turn. 

Try creating two new methods: 

`setResponseByKey`, and `getResponseByKey`,

which accepts a `key` parameter as well (i.e. you should be able to save and retrieve a string by key).

How did it go? 

Here's our first solution:

```typescript
// assembly/main.ts
...
export function setResponseByKey(key: string, newResponse: string): void {
  storage.setString(key, newResponse);
}

export function getResponseByKey(key: string): string {
  return storage.getString(key);
}
```

Don't forget to wire in the functions in the main.js file.

```javascript
// src/main.js
[...]
window.contract = await near.loadContract(nearConfig.contractName, {
  viewMethods: ["getResponse", "getResponseByKey"],
  changeMethods: ["setResponse", "setResponseByKey"],
  sender: window.walletAccount.getAccountId()
});
```

**Remember: When you call the function make sure to pass in json**  

`await contract.setResponseByKey({ key: 'foo', newResponse: 'bar' });`

`await contract.getResponseByKey({ key: 'foo' });`

## Step 2: Inject external API information into the blockchain

Now that we can write and read to the blockchain, let's call an API endpoint and save the response to the blockchain.

Our code will lie in the `src/main.js` as the call needs to be made off chain. We'll then use our setResponse method we created in Step 1 to save the data to the blockchain.

```javascript
// src/main.js
...
async function makeApiCallAndSave() {
  //for visibility purposes
  console.log('calling api endpoint')
  //calling endpoint
  let response = await fetch('https://api.coindesk.com/v1/bpi/currentprice/btc.json');
  let body = await response.json();
  //stripping only the data we want from the API response
  let data = body.bpi.USD.rate
  //Saving the data to the blockchain by calling the Oracle Contracts setResponse function
  await contract.setResponse({ apiResponse: data });
  // Check to see if the data was saved properly
  let apiResponse = await contract.getResponse();
  console.log(`${apiResponse} is the API response`);
}
```

Now let's pop open the dev console and run the function `makeApiCallAndSave()`. This should save the price of Bitcoin to the blockchain.

To check if everything worked successfully, we can run the `await contract.getResponse();` function to retrieve the data we saved to the blockchain.

## Step 3: Building + wiring the front end

Let's now wire these functions to the front end.

It would be great if we could create two buttons:

* the first button should get the price of btc and save it to the blockchain
* the second button should display the saved price of btc to the front end 

### Building the front end

Navigate to `src/index.html` and let's create these inputs. You can replace the code inside the `div.after-sign-in`.

```markup
<!-- src/index.html -->
...
<button onClick={makeApiCallAndSave()}>Make API call and save response to blockchain</button>
<button onClick={fetchAndDisplayResponse()}>Retrieve response and display</button>
<!--Creating a div to insert our API response to-->
<div id="response"></div>
```

Now that we've created our front end elements, we need to code the functions we've set to be called `onClick`.

### Wiring up our front end elements

The function `makeApiCallAndSave` has already been defined, but we need to write the function `fetchAndDisplayResponse`. Navigate to `src/main.js` and let's do that now.

```javascript
// src/main.js
...
async function fetchAndDisplayResponse() {
  // getting the response from the blockchain
  let apiResponse = await contract.getResponse();
  // logging on the console for some feedback
  console.log(apiResponse);
  // Displaying the message once we have it.
  document.getElementById('response').innerText = apiResponse;
}
```

Now clicking the "Make API Call" button will make the api call and save the response to the blockchain. \(You can keep the dev console open to make sure it's happening\).

Clicking the "Get Response And Display" button will get the response from the blockchain, and display it to the front end.

Great work! You've now built an end-to-end application on the Near Protocol. Piece of cake, right?

### Your turn:

Try wiring the methods `setResponseByKey`, and `getResponseByKey`, to the front end.

The front end should allow for the following functionality:

* The user should be able to save a key and its corresponding response to the blockchain
* The user should be able to input a key and retrieve the corresponding response from the blockchain

How did it go? Here's our solution Front end:

Front end: `src/index.html`

```markup
<!-- src/index.html -->
...
<div>
  <label>Key:</label>
  <input id="key-input" />
  <label>Response:</label>
  <input id="key-response-input" />
  <button onClick={saveResponseByKey()}>Save Response By Key</button>
</div>
<!-- Creating a div for visibility-->
<div id="status"></div>
<div>
  <label>Key:</label>
  <input id="key-query-input" />
  <button onClick={fetchResponseByKey()}>Fetch Response By Key</button>
</div>
<!-- Creating a div to show the response-->
<div id="response-by-key"></div>
```

Back end: `src/main.js`

```typescript
// src/main.js
...
async function saveResponseByKey(){
  let key = document.getElementById("key-input").value
  let response = document.getElementById("key-response-input").value
  let status = document.getElementById("status")
  await contract.setResponseByKey({ key: key, newResponse: response })
  status.innerText = "api response saved"
  setTimeout(() => status.innerText = "", 1500)
}

async function fetchResponseByKey(){
  let uid = document.getElementById("key-query-input").value
  let response = await contract.getResponseByKey({ key: uid })
  document.getElementById("response-by-key").innerText = response
}
```

## Step 4: Understanding how our Oracle implementation will work

You've successfully injected some external data into the blockchain and connected your smart contract to the front end. Let's now dive into some of the more advanced concepts.

Ultimately we want to build an Oracle that can query any endpoint we designate. It should grab the data we specify from the API response, and save that to the blockchain with some unique identifier \(UID\).

Our Oracle will be made up of two parts. An Oracle Contract which lives on chain, and an Oracle Service which lives off chain.

### Oracle Requirements

The Oracle Contract has functions:

* `setOracleQueryParams` which saves an API endpoint, callback, and UID to the blockchain
* `getOracleQueryParams` which returns the api params that was saved to the blockchain
* `setResponseByKey` which saves the UID and corresponding data to the blockchain

The Oracle Service has the function `fetchOracleResponseAndSave` which:

* gets the API Params from the Oracle Contract
* makes the call to the API endpoint
* selects the appropriate data according to some key string \(e.g. bpi.usd.rate\)
* saves the data with the corresponding UID

### Oracle Flow

So what does the full flow look like?

First we save the API params \(endpoint, callback, and UID\) by calling the `setOracleQueryParams` function on the Oracle Contract.

The Oracle Service then fetches the API params by calling `fetchOracleQueryParams`.

With the specifics in hand, the Oracle Service calls the endpoint, selects the appropriate data from the API response, and saves it to the blockchain with the UID provided `fetchOracleResponseAndSave`.

Now the smart contract can query the blockchain using the UID, and retrieve the data necessary to run its logic.

![oracle flow](https://i.imgur.com/8gZhSXA.gif)

For now we won't handle the setting of multiple API params \(i.e. only one endpoint can be queried at a time and saving a new endpoint will replace the old one\). Nevertheless, we might go over this in a later tutorial, or you could try implementing this yourself as a bonus.

## Step 5: Build the Oracle Contract

We need to define two new functions `setOracleQueryParams`, and `getOracleQueryParams`. These functions should save the api parameters to the blockchain, and retrieve them.

We've saved strings to the blockchain before, but rather than saving these params as three separate strings \(uid, url, callback\) let's save them as one large object. Let's learn to save and retrieve more complex data types.

The first thing we want to do is define a new datatype. Let's call it `OracleQueryParams`. It's an object with three properties: uid, url, and callback - all of which are strings

Let's create a new file `assembly/model.ts`. To do so, right click the directory `assembly` and click `new file`. Select the filetype `typescript` and name it `model.ts`. Now insert the following.

```typescript
// assembly/model.ts
export class OracleQueryParams {
  uid: string;
  url: string;
  callback: string;
}
```

Now that we've defined our type OracleQueryParams, let's import that type so we can use it when writing our contract functions.

Navigate to `assembly/main.ts` and insert the following.

```typescript
// assembly/main.ts
import { OracleQueryParams } from "./model";
...
export function setOracleQueryParams(uid: string, url: string, callback: string): void {

  let oracleQueryParams = new OracleQueryParams()
  oracleQueryParams.uid = uid
  oracleQueryParams.url = url
  oracleQueryParams.callback = callback

  storage.setBytes(`oracleQueryParams`, oracleQueryParams.encode().serialize())
}

export function getOracleQueryParams(): OracleQueryParams {
  return OracleQueryParams.decode(storage.getBytes('oracleQueryParams'))
}
```

To save an object to the blockchain, all we need to do is use the `setBytes` function and call the `.encode().serizialize()` methods. To retrieve the object, we use the `getBytes` function and call the `.decode()` method.

Now I'm sure you're wondering - "wait... where did the `encode`/`decode` functions come from?"

Great question. Our gulpfile actually has a task which binds the `encode`, `decode` functions to our types.

Now let's code up the front end, placing this html within `div.after-sign-in`:

```markup
<!-- src/index.html -->
...
<!-- we're pre-setting the value fields to simplify the call, but you could change these values to whatever you'd like --> 
<label for="uid">UID</label><input id="uid" value="btc-price" />
<label for="url">URL</label><input id="url" value="https://api.coindesk.com/v1/bpi/currentprice/btc.json" />
<label for="callback">Callback</label><input id="callback" value="bpi.USD.rate" />
<button onClick={saveOracleQueryParams()}>Save API Params to Blockchain</button>
```

As our last step, let's create the helper function `saveOracleQueryParams` which connects our form with the `setOracleQueryParams` function on our Oracle contract. Also, don't forget to list our contract functions when we call `load contract`.

```javascript
// src/main.js
...
async function doInitContract() {
  ...
  window.contract = await near.loadContract(nearConfig.contractName, {
      viewMethods: ["getResponse", "getResponseByKey", "getOracleQueryParams"],
      changeMethods: ["setResponse", "setResponseByKey", "setOracleQueryParams"],
      sender: window.walletAccount.getAccountId()
  });
}
...
async function saveOracleQueryParams() {
  let url = document.getElementById('url').value
  let uid = document.getElementById('uid').value
  let callback = document.getElementById('callback').value
  let status = document.getElementById("status")
  // logging for visibility
  console.log('sending Params to the blockchain')
  status.innerText = "sending Params to the blockchain"

  await contract.setOracleQueryParams({ url: url, uid: uid, callback, callback });
  // logging for visibility
  console.log('Params saved to the blockchain')
  status.innerText = "Params saved to the blockchain"
  setTimeout(() => status.innerText = "", 1500)
}
```

Awesome. We now have a front end which allows us to save API params to the blockchain. Easy-peasy right?

Check to make sure everything is working by clicking the button `Save API Params to Blockchain`, and then calling `getOracleQueryParams` on the dev console to make sure our params were saved correctly.

`let params = await contract.getOracleQueryParams()`

## Step 6: Build the Oracle Service

We previously wrote the function `makeApiCallAndSave`. However, we've currently hardcoded the endpoint we want to hit.

Let's rewrite this function to ensure our new Oracle Implementation can:

* retrieve the API params from the blockchain
* call the endpoint specified
* access the nested javascript object with a string key, \(e.g. bpi.usd.rate\), 
* save the response to the blockchain with the corresponding UID.

We could make our Oracle service poll our Oracle Contract at set intervals, but for now, let's just keep our function wired to the button click.

Let's rewrite our `makeApiCallAndSave` function in `src/main.js`.

```javascript
// src/main.js
...
async function makeApiCallAndSave() {
  // getting API Params from the Oracle
  let params = await contract.getOracleQueryParams();
  // logging for visibility
  console.log(params.uid, params.url, params.callback)
  // making the api call
  let response = await fetch(params.url);
  let body = await response.json();
  // stripping the correct value based off of the string key
  let value = params.callback.split('.').reduce((p,c)=>p&&p[c]||"did not find the correct data", body)
  // logging for visibility
  let status = document.getElementById("status")
  console.log('saving value to the blockchain')
  status.innerText = "saving value to the blockchain"
  // saving the response to the blockchain
  await contract.setResponseByKey({ key: params.uid, apiResponse: value });
  status.innerText = "api response saved"
  setTimeout(() => status.innerText = "", 1500)
}
```

If you want to clean up your html, feel free to use this code. You can replace all the html inside `div.after-sign-in` with the following:

<<<<<<< HEAD


=======
>>>>>>> 9a0a1109
```markup
...
<h4>Step 1: Save the API Params to the blockchain</h4>
<div>
  <!-- we're pre-setting the value fields to simplify the call, but you could change these values to whatever you'd like --> 
  <label for="uid">UID</label><input id="uid" value="btc-price" />
  <label for="url">URL</label><input id="url" value="https://api.coindesk.com/v1/bpi/currentprice/btc.json" />
  <label for="callback">Callback</label><input id="callback" value="bpi.USD.rate" />
  <button onClick={saveOracleQueryParams()}>Save API Params to Blockchain</button>
</div>
<h4>Step 2: get the API Params, call the endpoint, get the data, and save it to the blockchain</h4>
<button onClick={makeApiCallAndSave()}>Make API call and save response to blockchain</button>
<!-- Creating a div for visibility-->
<div id="status"></div>
<h4>Step 3: Query the blockchain for the data with the corresponding UID</h4>
<div>
  <label>Key:</label>
  <input id="key-query-input" />
  <button onClick={fetchResponseByKey()}>Fetch Response By Key</button>
</div>
<!-- Creating a div to show the response-->
<div id="response-by-key"></div>
```

## Oracle Flow

**Step 1: Save the API Params to the blockchain**

UID: btc-price  
URL: [https://api.coindesk.com/v1/bpi/currentprice/btc.json](https://api.coindesk.com/v1/bpi/currentprice/btc.json)  
Callback: bpi.USD.rate  
Save API Params to Blockchain

**Step 2: get the API Params, call the endpoint, get the data, and save it to the blockchain**

Make API call and save to blockchain

**Step 3: Query the blockchain for the data with the corresponding UID**

Key: Fetch Response By UID \(in this case btc-price\)

Let's test it out and see if it works!

* Save the API Params to the blockchain by clicking `Save API Params to Blockchain`
* Click the `Make API call and save response to blockchain` button.
* pass the UID `btc-price` to the `fetchResponseByKey` function + input we coded previously

We should see the price of BTC we got from Coindesk!

Your Oracle should work with any simple 'get' endpoint. Try it with these params:

UID: latin  
Endpoint: [https://jsonplaceholder.typicode.com/todos/1](https://jsonplaceholder.typicode.com/todos/1)  
Callback: title

You should get the string `delectus aut autem` when you query by the uid `latin`.

## Step 7: Create a simple smart contract which uses the inbound data

To wrap up this tutorial, your mission, should you choose to accept it, is to create a simple smart contract that uses the price of bitcoin that we saved to the blockchain.

The pseudo code is simple:

```text
btcPrice = price of btc
if btcPrice >= 5000:
  betOutcome = "Pay Moon Hodler 2000 USD"
else:
  betOutcome = "Pay FUD Hodler 2000 USD"

save betOutcome to blockchain with key of 'betOutcome'
```

Although in this smart contract, we're just saving a string to the blockchain, you could imagine that we could instead replace that with logic which pays out a specific wallet address.

As a final touch, build out a "finalize outcome" button on the front end that kicks off this logic, and then display the outcome on the screen.

How did it go? You can see how we did it here...

`assembly/main.ts`

```typescript
export function finalizeBet(): void {
  let price = storage.getString("btc-price")
  if (price) {
    let btcPrice: f64 = parseFloat(price.split(',').join(''));
    let outcome: string;
    if (btcPrice >= 5000) {
      outcome = "BTC price is " + btcPrice.toString() + "- Pay Moon Hodler 2000 USD"
    } else {
      outcome = "BTC price is " + btcPrice.toString() + "- Pay FUD Hodler 2000 USD"
    }
    storage.setString("betOutcome", outcome)
  } else {
    storage.setString("betOutcome", "btc price is undefined")    
  }
}
```

`src/main.js`

```javascript
...
async function doInitContract() {
  ...
  window.contract = await near.loadContract(nearConfig.contractName, {
    viewMethods: ["getResponse", "getResponseByKey", "getOracleQueryParams"],
    changeMethods: ["setResponse", "setResponseByKey", "setOracleQueryParams", "finalizeBet"],
    sender: window.walletAccount.getAccountId()
  });
}
...
  async function finalizeBet() {
    await contract.finalizeBet()
    let outcome = await contract.getResponseByKey({ key: "betOutcome" })
    console.log(outcome)
    document.getElementById("betOutcome").innerText = outcome
  }
```

`src/index.html`

```markup
    <button onClick={finalizeBet()}>Run Wager Smart Contract Code + Print Outcome</button>
    <div class="container" style="background-color:blue; color:white;">
      The Bet Outcome is: 
      <div id="betOutcome">
      </div>
    </div>
```

## Conclusion

Great Job! If you want to see the above code with a more polished front end, you can check it out [here](https://app.near.ai/app/mk79nudvm).

Of course our Oracle implementation is lacking in various aspects. So feel free to implement your own improvements, or use your new found skills to build something completely different. If you'd like to contribute to this tutorial, open up a pull request!

If you run into any problems, want to share some of the cool things you've built, or just want to get more involved with the Near community, join our [discord channel](https://discordapp.com/invite/gBtUFKR). Everyone is super friendly. \(Really!\)

**Other Tutorials + Topics to cover**

* Writing Tests
* Working with Wallets
* Running Locally
* Debugging with the blockchain explorer
* Security / Privacy
* Factory Contracts
<|MERGE_RESOLUTION|>--- conflicted
+++ resolved
@@ -486,11 +486,6 @@
 
 If you want to clean up your html, feel free to use this code. You can replace all the html inside `div.after-sign-in` with the following:
 
-<<<<<<< HEAD
-
-
-=======
->>>>>>> 9a0a1109
 ```markup
 ...
 <h4>Step 1: Save the API Params to the blockchain</h4>

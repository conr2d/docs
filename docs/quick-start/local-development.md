--- conflicted
+++ resolved
@@ -41,9 +41,6 @@
 
 From there enter in your terminal the same account ID that you authorized: 
 
-<<<<<<< HEAD
-If you want to jump right into coding your first smart contract, you'll find these resources helpful:
-=======
 `Please enter the accountId that you logged in with:`
 
 ## 3. Write the smart contract
@@ -51,7 +48,6 @@
 Your project is pre-seeded with a "Hello World" contract which you can deploy right away, so feel free to head to step 4. 
 
 If you've already successfully deployed a contract, you'll probably want to start coding your own smart contract. If so, you'll find the below resources helpful.
->>>>>>> f62867b5
 
 {% page-ref page="../working-smart-contracts/" %}
 

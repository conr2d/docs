---
id: quickstart
title: Developer Quickstart
sidebar_label: Orientation
---

## Overview

This overview will start with the basics of building blockchain applications with NEAR. It may cover information found elsewhere in the documentation. If you're up to speed with *why* and *how* to build on NEAR, you may skip down to the [Building Applications](#building-applications) section.

To get started developing a decentralized app (dApp) we're going to need an account. Folks familiar with blockchain wallets may recognize account hashes - a long string of numbers and letters. In NEAR, however, accounts are human readable names. If you haven't create an account with our Wallet webapp, please [follow these directions](/docs/local-setup/create-account).

Once you've signed up for your account you'll see you have 10 NEAR.

**How did I get 10 NEAR?**

There's a common term in blockchain called "faucets." These are essentially addresses that store quite a bit of a token or currency that are willing to dole it out. Typically faucets are simple websites that ask for an account and then send test tokens/cryptocurrency to that account. Again, these are **test** tokens, which are essentially fake. Monopoly money, if you will.

<blockquote class="info">
If you're curious about the code behind the 10 NEAR sent to your account, please <a href="https://github.com/nearprotocol/near-contract-helper" target="_blank">visit this Github repository</a>.
</blockquote>

**What good are test tokens?**

In NEAR Protocol and other blockchains, test tokens are quite useful. The development cycle in blockchain is quite different than traditional web applications today. 

In traditional web apps there may be a local, dev, staging, and production environment. These environments work best when they're as similar as possible, if not identical. (Matching operating systems, memory settings, server settings, etc.)

In blockchain, most development takes place on a **testnet**, which is similar to a **development server** traditionally. **Mainnet** is the term used for the production blockchain. Tokens on mainnet are typically the ones the financial news talks about, as they may be bought and sold on exchanges. Tokens on testnet do not have any value, intrinsic or speculative. Testnet is purely a playground for developers, but works similarly to mainnet.

**Why not have a local blockchain when developing?**

While it's possible to run a local version of a blockchain while developing, this can end up having drawbacks:

- It can consuming a lot of memory and storage resources.
- When it comes time for other accounts to interact with your code, it's not publicly available.
- Smart contract code may run nearly instantaneously, which is not how it will behave on the real blockchain.
- Gas prices may fluctuate depending on the validators, and this will not be accounted for with a local blockchain.

For these reasons and more, smart contract developers will typically use the testnet with testnet tokens to develop. Developing on the testnet with testnet tokens will feel very similar to how the smart contract will operate once deployed to mainnet.

**What are smart contracts and gas?**

Chances are you're familiar with the term "cloud computing" or that smartphones may store photos "in the cloud." There's a joke that "the cloud" simply means "other people's computers" but perhaps it's more correct to say, "some company's computers." In blockchain it's closer to the first definition.

<<<<<<< HEAD
The blockchain is decentralized, meaning that it is constantly being changed and updated, and when it is, it's synced across many computers. How do these computers communicate with one another and decide? That's a great question, and a fundamental challenge in blockchain technology and computer science. Please see [the Nightshade article](/downloads/Nightshade.pdf) for more info.
=======
The blockchain is decentralized, meaning that it is constantly being changed and updated, and when it is, it's synced across many computers. How do these computers communicate with one another and decide? That's a great question, and a fundamental challenge in blockchain technology and computer science. Please see [the Nightshade article](https://nearprotocol.com/papers/nightshade) for more info.
>>>>>>> bdff4ccd

As developers, we can write programs on this "shared computer," if you will. We can write small programs (or large, complex programs!) that are stored on the NEAR blockchain and can be invoked. These small programs are called "smart contracts" although they have nothing to do with legal contracts whatsoever. These are analogous to "serverless" code in cloud computing. Some folks liken smart contracts to AWS Lambda functions: little pieces of code that spin up and run when they're called. The comparison is fitting in the sense that, similar to serverless functions, smart contracts can only be invoked. There is no long-running, background process that executes code every few minutes or hours. However, the comparison is quite different in that these smart contracts don't come with a monthly bill. Instead, they're paid for with "gas."

So we have a decentralized "shared computer" that can call little programs called smart contracts that we write, and we don't receive a bill for cloud storage at the end of the month. Now we have two problems: 

1. Why should anyone host your program on their machine for free?
2. What happens if someone writes an annoying smart contract that gets caught in a loop and hogs all the resources?

The answers are incentives and gas. Folks who participate in running nodes on the blockchain are called validators, and they're rewarded for contributing their processing power and honesty to the system. (Folks interested in the subject can [become a validator here](/docs/validator/staking).) So validators are rewarded for contributing to keeping the system running, and gas is the cost of sending transactions and invoking smart contracts on the blockchain.

<<<<<<< HEAD
This is a very basic explanation of incentives. Please refer to [our economics paper for more detail](/papers/economics-in-sharded-blockchain/).
=======
This is a very basic explanation of incentives. Please refer to [our economics paper for more detail](https://nearprotocol.com/papers/economics-in-sharded-blockchain).
>>>>>>> bdff4ccd

**How does one code a smart contract?**

NEAR is excited about the future of [WebAssembly](https://webassembly.org/), which is <em>a binary instruction format for a stack-based virtual machine</em>. In NEAR, smart contracts compile down to `.wasm` files that are run on our WebAssembly virtual machine.

NEAR embraces WebAssembly for the future of blockchain. This also means that NEAR is not writing a brand new programming language or having to maintain one. There are several common programming languages that can compile down to wasm. The next section will go over the languages and provide links to getting started. We have a number of turnkey examples to get any developer started writing smart contracts on NEAR.

# Building Applications

Building applications on the NEAR platform includes:
- Writing and deploying smart contracts to the blockchain
- Interacting with those (and maybe other) smart contracts from your application

You can build smart contracts using
- Rust
- AssemblyScript *(not recommended for financial applications)*

The fastest way to get started is to use NEAR Studio (limited to web applications and AssemblyScript smart contracts)

## First Steps

- Use [NEAR Studio](http://near.dev/) to deploy one of several AssemblyScript sample applications in minutes
- Use your own development environment to create dApps
  - Beginner: [TestNet](/docs/local-setup/local-dev-testnet)
  - Advanced: [Local Node](/docs/local-setup/local-dev-node) (independent of TestNet)
- Follow our introductory [JavaScript SDK Guides](/docs/roles/developer/examples/nearlib/guides) to
  - Create an account
  - Authenticate with NEAR Shell
  - Prepare your developer playground (a single HTML file with inline JavaScript)
  - Explore levels of abstraction in `nearlib`
  - Send yourself money (after hacking on our wallet storage to learn how it works)
- Follow our end-to-end guided walkthroughs to
  - [Zero to Hero](/docs/tutorials/zero-to-hero)
  - [Issue a token](/docs/tutorials/near-studio/token)
  - [Call one smart contract from another](/docs/tutorials/how-to-write-contracts-that-talk-to-each-other)
  - [Test smart contracts](/docs/tutorials/test-your-smart-contracts)

## Smart Contract Development

All smart contracts are compiled to Wasm and deployed to the blockchain using the same process (via nearlib with JavaScript or more directly using RPC calls)

**We recommend developers use Rust** to author their smart contracts to take advantage of language safety features.


### Using `Rust`

We recommend developers build smart contracts using the Rust programming language for it's safety.

- [Rust Smart Contracts](/docs/near-bindgen/near-bindgen): `near-bindgen` provides improved safety with the Rust programming language for high value contracts.

- [Workshop: MapReduce with Asynchronous Smart Contracts](https://github.com/nearprotocol/workshop)  \
  3 exercises and a challenge that will introduce you to development of smart contracts on the NEAR platform using the Rust programming language.



### Using `AssemblyScript`

- [AssemblyScript Smart Contracts](/docs/development/writing-smart-contracts): `near-runtime-ts` is a collection of helpers that make your SmartContracts look a lot like TypeScript (although the are not!) while compiling to Wasm for execution.

<blockquote class="warning">
<strong>heads up</strong><br><br>

AssemblyScript is for non financial use cases.

</blockquote>

## Getting Help

If you have feedback or suggestions for improvement, please don't keep quiet about it.

- Find us on [Discord](http://near.chat) or [Spectrum](https://spectrum.chat/near).
- All our code is open source on [GitHub](https://github.com/nearprotocol).
- For documentation feedback please file [issues](https://github.com/nearprotocol/docs/issues) on our docs repo or submit a [pull request](https://github.com/nearprotocol/docs/pulls) with your edits.<|MERGE_RESOLUTION|>--- conflicted
+++ resolved
@@ -43,11 +43,7 @@
 
 Chances are you're familiar with the term "cloud computing" or that smartphones may store photos "in the cloud." There's a joke that "the cloud" simply means "other people's computers" but perhaps it's more correct to say, "some company's computers." In blockchain it's closer to the first definition.
 
-<<<<<<< HEAD
-The blockchain is decentralized, meaning that it is constantly being changed and updated, and when it is, it's synced across many computers. How do these computers communicate with one another and decide? That's a great question, and a fundamental challenge in blockchain technology and computer science. Please see [the Nightshade article](/downloads/Nightshade.pdf) for more info.
-=======
 The blockchain is decentralized, meaning that it is constantly being changed and updated, and when it is, it's synced across many computers. How do these computers communicate with one another and decide? That's a great question, and a fundamental challenge in blockchain technology and computer science. Please see [the Nightshade article](https://nearprotocol.com/papers/nightshade) for more info.
->>>>>>> bdff4ccd
 
 As developers, we can write programs on this "shared computer," if you will. We can write small programs (or large, complex programs!) that are stored on the NEAR blockchain and can be invoked. These small programs are called "smart contracts" although they have nothing to do with legal contracts whatsoever. These are analogous to "serverless" code in cloud computing. Some folks liken smart contracts to AWS Lambda functions: little pieces of code that spin up and run when they're called. The comparison is fitting in the sense that, similar to serverless functions, smart contracts can only be invoked. There is no long-running, background process that executes code every few minutes or hours. However, the comparison is quite different in that these smart contracts don't come with a monthly bill. Instead, they're paid for with "gas."
 
@@ -58,11 +54,7 @@
 
 The answers are incentives and gas. Folks who participate in running nodes on the blockchain are called validators, and they're rewarded for contributing their processing power and honesty to the system. (Folks interested in the subject can [become a validator here](/docs/validator/staking).) So validators are rewarded for contributing to keeping the system running, and gas is the cost of sending transactions and invoking smart contracts on the blockchain.
 
-<<<<<<< HEAD
-This is a very basic explanation of incentives. Please refer to [our economics paper for more detail](/papers/economics-in-sharded-blockchain/).
-=======
 This is a very basic explanation of incentives. Please refer to [our economics paper for more detail](https://nearprotocol.com/papers/economics-in-sharded-blockchain).
->>>>>>> bdff4ccd
 
 **How does one code a smart contract?**
 

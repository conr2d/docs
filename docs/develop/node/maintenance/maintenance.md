---
id: maintenance
title: Node Update and Network Upgrade
sidebar_label: Node Update and Network Upgrade
description: NEAR Node Update and Network Upgrade
---

## Updating a Node {#updating-a-node}

As a decentralized network, every update to NEAR Protocol needs some coordination between end users, platforms, developers, and validators. [`nearup`](https://github.com/near/nearup) provides scripts to launch NEAR Protocol `testnet` and `betanet` nodes. Unless it is executed with the switch `--binary-path`, `nearup` will automatically update the local binaries if NEAR's boot nodes fork the network and change the genesis checksum.

For security-critical applications and for validators, `nearup` can run a locally compiled binary of [`nearcore`](https://github.com/near/nearcore), but such updates have to be done manually. Since validators are responsible for creating new blocks, coordination in this process is necessary to avoid any network stall.


## Nearcore Planned Updates {#nearcore-planned-updates}

NEAR merges node updates from [nearcore releases](https://github.com/near/nearcore/releases) following the schedule shown on the public [NEAR Community Google Calendar](https://calendar.google.com/calendar/u/0/embed?src=nearprotocol.com_ltk89omsjnc2ckgbtk6h9157i0@group.calendar.google.com).

<<<<<<< HEAD
Typically, `testnet` and `mainnet` releases are five weeks apart to allow nearcore to be tested thoroughly on `testnet` before promotion to `mainnet`. From time to time, due to changes in engineering calendar and the nature of the release, release dates may change. Please refer to the [NEAR Community Google Calendar](https://calendar.google.com/calendar/u/0/embed?src=nearprotocol.com_ltk89omsjnc2ckgbtk6h9157i0@group.calendar.google.com) for the most updated release dates.
- `testnet` Monday at 15:00 UTC. The release tag is mapped with `x.y.z-rc.1`
- `mainnet` Monday at 15:00 UTC. The release tag is mapped with `x.y.z`
=======
Typically, `testnet` and `mainnet` releases are four weeks apart to allow nearcore to be tested thoroughly on `testnet` before promotion to `mainnet`. From time to time, due to changes in engineering calendar and the nature of the release, release dates may change. Please refer to the [NEAR Community Google Calendar](https://calendar.google.com/calendar/u/0/embed?src=nearprotocol.com_ltk89omsjnc2ckgbtk6h9157i0@group.calendar.google.com) for the most updated release dates.
- `testnet` Wednesday at 15:00 UTC. The release tag is mapped with `x.y.z-rc.1`
- `mainnet` Wednesday at 15:00 UTC (typically 4 weeks after `testnet` release). The release tag is mapped with `x.y.z`
>>>>>>> 1834b72e


<blockquote class="warning">
<strong>Heads up</strong><br /><br />

`betanet` provides cutting-edge testing grounds for validators, with daily updates and frequent hard-forks. For more information on nodes that are running on `betanet`, please see the [betanet analysis group on the governance forum](https://gov.near.org/t/betanet-analysis-group-reports/339).
</blockquote>


## Nearcore Emergency Updates {#nearcore-emergency-updates}

We may issue a `[CODE_YELLOW_TESTNET]` or `[CODE_YELLOW_MAINNET]` if the network is suffering minor issues, or a new software release introduces incompatibilities and requires additional testing.

NEAR Protocol team will use the tag `[CODE_RED_TESTNET]` or `[CODE_RED_MAINNET]` in the Validator Announcement channel on [Discord](https://discord.gg/xsrHaCb), followed by email instructions for coordination. Some updates may follow a confidential process, as explained on [nearcore/SECURITY.md](https://github.com/near/nearcore/blob/master/SECURITY.md) docs.

NEAR's team will be mostly active on [Github](https://github.com/near/nearcore), and with limited participation on Discord and Telegram.

---

## Runtime Alerts: {#runtime-alerts}

To keep our network healthy and minimize the damage of potential incidents, the NEAR team would like to establish a process with which we communicate updates and emergency situations with validators so that they can respond promptly to properly sustain the operations of the network. To this end, we propose that we use different tags in important messages to validators so that they can be easily picked up by automated systems on validators’ end.

The tags we propose are as follows:

`[CODE_RED_<network_id>]` where `<network_id>` is either `MAINNET` or `TESTNET`. This represents the most dire and urgent situation. Usually it means that the network has stalled or crashed and we need validators to take **immediate** actions to bring the network up. Alternatively it could mean that we discovered some highly critical security vulnerabilities and a patch is needed as soon as possible. If it is about mainnet, we expect that validators will react immediately to such alerts, ideally within 30 minutes.

`[CODE_YELLOW_<network_id>]` where `<network_id>` is either `MAINNET` or `TESTNET`. This represents a less urgent announcement. Usually it means the release of a protocol change or a fix of a moderate security issue. In such cases, validators are not expected to take immediate actions but are still expected to react within days.

`[CODE_GREEN_<network_id>]` where `<network_id>` is either `MAINNET` or `TESTNET`. This usually means some general announcement that is more informational or doesn’t require actions within a short period of time. It could be an announcement of a release that improves performance or a fix some minor issues.

Call-to-actions for technical teams if the network is stalling and there's the need to coordinate a manual node restart. Such messages begin with `[CODE_RED_BETANET]` or `[CODE_RED_TESTNET]`, and will be posted in the read-only Validator Announcement channel on [Discord](https://discord.gg/xsrHaCb). The same message may be repeated in other channels, to have higher outreach.


>Got a question?
<a href="https://stackoverflow.com/questions/tagged/nearprotocol">
  <h8>Ask it on StackOverflow!</h8></a><|MERGE_RESOLUTION|>--- conflicted
+++ resolved
@@ -16,16 +16,9 @@
 
 NEAR merges node updates from [nearcore releases](https://github.com/near/nearcore/releases) following the schedule shown on the public [NEAR Community Google Calendar](https://calendar.google.com/calendar/u/0/embed?src=nearprotocol.com_ltk89omsjnc2ckgbtk6h9157i0@group.calendar.google.com).
 
-<<<<<<< HEAD
 Typically, `testnet` and `mainnet` releases are five weeks apart to allow nearcore to be tested thoroughly on `testnet` before promotion to `mainnet`. From time to time, due to changes in engineering calendar and the nature of the release, release dates may change. Please refer to the [NEAR Community Google Calendar](https://calendar.google.com/calendar/u/0/embed?src=nearprotocol.com_ltk89omsjnc2ckgbtk6h9157i0@group.calendar.google.com) for the most updated release dates.
 - `testnet` Monday at 15:00 UTC. The release tag is mapped with `x.y.z-rc.1`
 - `mainnet` Monday at 15:00 UTC. The release tag is mapped with `x.y.z`
-=======
-Typically, `testnet` and `mainnet` releases are four weeks apart to allow nearcore to be tested thoroughly on `testnet` before promotion to `mainnet`. From time to time, due to changes in engineering calendar and the nature of the release, release dates may change. Please refer to the [NEAR Community Google Calendar](https://calendar.google.com/calendar/u/0/embed?src=nearprotocol.com_ltk89omsjnc2ckgbtk6h9157i0@group.calendar.google.com) for the most updated release dates.
-- `testnet` Wednesday at 15:00 UTC. The release tag is mapped with `x.y.z-rc.1`
-- `mainnet` Wednesday at 15:00 UTC (typically 4 weeks after `testnet` release). The release tag is mapped with `x.y.z`
->>>>>>> 1834b72e
-
 
 <blockquote class="warning">
 <strong>Heads up</strong><br /><br />
